[tool.poetry]
name = "ai-hedge-fund"
version = "0.1.0"
description = "An AI-powered hedge fund that uses multiple agents to make trading decisions"
authors = ["Your Name <your.email@example.com>"]
readme = "README.md"
packages = [
    { include = "src", from = "." },
    { include = "app", from = "." }
]

[tool.poetry.dependencies]
python = "^3.11"
langchain = "^0.3.7"
langchain-anthropic = "0.3.5"
langchain-groq = "0.2.3"
langchain-openai = "^0.3.5"
langchain-deepseek = "^0.1.2"
langchain-ollama = "0.3.6"
langgraph = "0.2.56"
pandas = "^2.1.0"
numpy = "^1.24.0"
python-dotenv = "1.0.0"
matplotlib = "^3.9.2"
tabulate = "^0.9.0"
colorama = "^0.4.6"
questionary = "^2.1.0"
rich = "^13.9.4"
langchain-google-genai = "^2.0.11"
<<<<<<< HEAD
# Broker integrations
alpaca-trade-api = {path = "third_party/alpaca-trade-api", develop = false}
=======
azure-storage-queue = "^12.12.0"
azure-cosmos = "^4.7.0"
>>>>>>> 8a05ce92
# Backend dependencies
fastapi = {extras = ["standard"], version = "^0.104.0"}
fastapi-cli = "^0.0.7"
pydantic = "^2.4.2"
httpx = "^0.27.0"
sqlalchemy = "^2.0.22"
alembic = "^1.12.0"
langchain-gigachat = "^0.3.12"
langchain-xai = "^0.2.5"

[tool.poetry.group.dev.dependencies]
pytest = "^7.4.0"
black = "^23.7.0"
isort = "^5.12.0"
flake8 = "^6.1.0"

[build-system]
requires = ["poetry-core"]
build-backend = "poetry.core.masonry.api"

[tool.black]
line-length = 420
target-version = ['py311']
include = '\.pyi?$'

[tool.isort]
profile = "black"
force_alphabetical_sort_within_sections = true
<|MERGE_RESOLUTION|>--- conflicted
+++ resolved
@@ -27,13 +27,10 @@
 questionary = "^2.1.0"
 rich = "^13.9.4"
 langchain-google-genai = "^2.0.11"
-<<<<<<< HEAD
 # Broker integrations
 alpaca-trade-api = {path = "third_party/alpaca-trade-api", develop = false}
-=======
 azure-storage-queue = "^12.12.0"
 azure-cosmos = "^4.7.0"
->>>>>>> 8a05ce92
 # Backend dependencies
 fastapi = {extras = ["standard"], version = "^0.104.0"}
 fastapi-cli = "^0.0.7"
